package main

import (
	"bufio"
	"encoding/json"
	"io/ioutil"
	"os"
	"path"
	"strings"
	"time"

	"github.com/codegangsta/cli"
	"github.com/xenolf/lego/acme"
)

func checkFolder(path string) error {
	if _, err := os.Stat(path); os.IsNotExist(err) {
		return os.MkdirAll(path, 0700)
	}
	return nil
}

func setup(c *cli.Context) (*Configuration, *Account, *acme.Client) {
	err := checkFolder(c.GlobalString("path"))
	if err != nil {
		logger().Fatalf("Cound not check/create path: %s", err.Error())
	}

	conf := NewConfiguration(c)
	if len(c.GlobalString("email")) == 0 {
		logger().Fatal("You have to pass an account (email address) to the program using --email or -m")
	}

	//TODO: move to account struct? Currently MUST pass email.
	acc := NewAccount(c.GlobalString("email"), conf)

	client, err := acme.NewClient(c.GlobalString("server"), acc, conf.RsaBits(), conf.Solvers())
	if err != nil {
		logger().Fatalf("Could not create client: %s", err.Error())
	}

	return conf, acc, client
}

func saveCertRes(certRes acme.CertificateResource, conf *Configuration) {
	// We store the certificate, private key and metadata in different files
	// as web servers would not be able to work with a combined file.
	certOut := path.Join(conf.CertPath(), certRes.Domain+".crt")
	privOut := path.Join(conf.CertPath(), certRes.Domain+".key")
	metaOut := path.Join(conf.CertPath(), certRes.Domain+".json")

	err := ioutil.WriteFile(certOut, certRes.Certificate, 0600)
	if err != nil {
		logger().Fatalf("Unable to save Certificate for domain %s\n\t%s", certRes.Domain, err.Error())
	}

	err = ioutil.WriteFile(privOut, certRes.PrivateKey, 0600)
	if err != nil {
		logger().Fatalf("Unable to save PrivateKey for domain %s\n\t%s", certRes.Domain, err.Error())
	}

	jsonBytes, err := json.MarshalIndent(certRes, "", "\t")
	if err != nil {
		logger().Fatalf("Unable to marshal CertResource for domain %s\n\t%s", certRes.Domain, err.Error())
	}

	err = ioutil.WriteFile(metaOut, jsonBytes, 0600)
	if err != nil {
		logger().Fatalf("Unable to save CertResource for domain %s\n\t%s", certRes.Domain, err.Error())
	}
}

func run(c *cli.Context) {
	conf, acc, client := setup(c)
	if acc.Registration == nil {
		reg, err := client.Register()
		if err != nil {
			logger().Fatalf("Could not complete registration\n\t%s", err.Error())
		}

		acc.Registration = reg
		acc.Save()

		logger().Print("!!!! HEADS UP !!!!")
		logger().Printf(`
		Your account credentials have been saved in your Let's Encrypt
		configuration directory at "%s".
		You should make a secure backup	of this folder now. This
		configuration directory will also contain certificates and
		private keys obtained from Let's Encrypt so making regular
		backups of this folder is ideal.`, conf.AccountPath(c.GlobalString("email")))

	}

	if acc.Registration.Body.Agreement == "" {
		reader := bufio.NewReader(os.Stdin)
		logger().Printf("Please review the TOS at %s", acc.Registration.TosURL)

		for {
			logger().Println("Do you accept the TOS? Y/n")
			text, err := reader.ReadString('\n')
			if err != nil {
				logger().Fatalf("Could not read from console -> %s", err.Error())
			}

			text = strings.Trim(text, "\r\n")

			if text == "n" {
				logger().Fatal("You did not accept the TOS. Unable to proceed.")
			}

			if text == "Y" || text == "y" || text == "" {
				err = client.AgreeToTOS()
				if err != nil {
					logger().Fatalf("Could not agree to tos -> %s", err)
				}
				acc.Save()
				break
			}

			logger().Println("Your input was invalid. Please answer with one of Y/y, n or by pressing enter.")
		}
	}

	if len(c.GlobalStringSlice("domains")) == 0 {
		logger().Fatal("Please specify --domains or -d")
	}

	cert, failures := client.ObtainCertificate(c.GlobalStringSlice("domains"), true)
	if len(failures) > 0 {
		for k, v := range failures {
			logger().Printf("[%s] Could not obtain certificates\n\t%s", k, v.Error())
		}

		// Make sure to return a non-zero exit code if ObtainSANCertificate
		// returned at least one error. Due to us not returning partial
		// certificate we can just exit here instead of at the end.
		os.Exit(1)
	}

	err := checkFolder(conf.CertPath())
	if err != nil {
		logger().Fatalf("Cound not check/create path: %s", err.Error())
	}

	saveCertRes(cert, conf)
}

func revoke(c *cli.Context) {

	conf, _, client := setup(c)

	err := checkFolder(conf.CertPath())
	if err != nil {
		logger().Fatalf("Cound not check/create path: %s", err.Error())
	}

	for _, domain := range c.GlobalStringSlice("domains") {
		logger().Printf("Trying to revoke certificate for domain %s", domain)

		certPath := path.Join(conf.CertPath(), domain+".crt")
		certBytes, err := ioutil.ReadFile(certPath)

		err = client.RevokeCertificate(certBytes)
		if err != nil {
			logger().Fatalf("Error while revoking the certificate for domain %s\n\t%s", domain, err.Error())
		} else {
			logger().Print("Certificate was revoked.")
		}
	}
}

func renew(c *cli.Context) {
	conf, _, client := setup(c)

	if len(c.GlobalStringSlice("domains")) <= 0 {
		logger().Fatal("Please specify at least one domain.")
	}

	domain := c.GlobalStringSlice("domains")[0]

	// load the cert resource from files.
	// We store the certificate, private key and metadata in different files
	// as web servers would not be able to work with a combined file.
	certPath := path.Join(conf.CertPath(), domain+".crt")
	privPath := path.Join(conf.CertPath(), domain+".key")
	metaPath := path.Join(conf.CertPath(), domain+".json")

	certBytes, err := ioutil.ReadFile(certPath)
	if err != nil {
		logger().Fatalf("Error while loading the certificate for domain %s\n\t%s", domain, err.Error())
	}

	if c.IsSet("days") {
		expTime, err := acme.GetPEMCertExpiration(certBytes)
		if err != nil {
			logger().Printf("Could not get Certification expiration for domain %s", domain)
		}

		if int(expTime.Sub(time.Now()).Hours()/24.0) > c.Int("days") {
			return
		}
	}

	keyBytes, err := ioutil.ReadFile(privPath)
	if err != nil {
		logger().Fatalf("Error while loading the private key for domain %s\n\t%s", domain, err.Error())
	}

<<<<<<< HEAD
	metaBytes, err := ioutil.ReadFile(metaPath)
	if err != nil {
		logger().Fatalf("Error while loading the meta data for domain %s\n\t%s", domain, err.Error())
	}

	var certRes acme.CertificateResource
	err = json.Unmarshal(metaBytes, &certRes)
	if err != nil {
		logger().Fatalf("Error while marshalling the meta data for domain %s\n\t%s", domain, err.Error())
	}

	certRes.PrivateKey = keyBytes
	certRes.Certificate = certBytes

	newCert, err := client.RenewCertificate(certRes, true, true)
	if err != nil {
		logger().Fatalf("%s", err.Error())
=======
		newCert, err := client.RenewCertificate(certRes, true)
		if err != nil {
			logger().Printf("%v", err)
			return
		}

		if err := client.RevokeCertificate(certBytes); err != nil {
			logger().Printf("%v (ignored)", err)
		}

		saveCertRes(newCert, conf)
>>>>>>> e32b9abf
	}

	saveCertRes(newCert, conf)
}<|MERGE_RESOLUTION|>--- conflicted
+++ resolved
@@ -207,7 +207,6 @@
 		logger().Fatalf("Error while loading the private key for domain %s\n\t%s", domain, err.Error())
 	}
 
-<<<<<<< HEAD
 	metaBytes, err := ioutil.ReadFile(metaPath)
 	if err != nil {
 		logger().Fatalf("Error while loading the meta data for domain %s\n\t%s", domain, err.Error())
@@ -222,22 +221,9 @@
 	certRes.PrivateKey = keyBytes
 	certRes.Certificate = certBytes
 
-	newCert, err := client.RenewCertificate(certRes, true, true)
+	newCert, err := client.RenewCertificate(certRes, true)
 	if err != nil {
 		logger().Fatalf("%s", err.Error())
-=======
-		newCert, err := client.RenewCertificate(certRes, true)
-		if err != nil {
-			logger().Printf("%v", err)
-			return
-		}
-
-		if err := client.RevokeCertificate(certBytes); err != nil {
-			logger().Printf("%v (ignored)", err)
-		}
-
-		saveCertRes(newCert, conf)
->>>>>>> e32b9abf
 	}
 
 	saveCertRes(newCert, conf)
